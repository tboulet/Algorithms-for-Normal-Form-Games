from matplotlib import pyplot as plt
import numpy as np
from typing import List, Tuple, Dict, Optional

from algorithms.base_nfg_algorithm import BaseNFGAlgorithm
from games.base_nfg_game import BaseNFGGame
from core.typing import (
    JointPolicy,
    Policy,
    DynamicMethod,
    QValueEstimationMethod,
    Regularizer,
)


class Forel(BaseNFGAlgorithm):
    def __init__(
        self,
        q_value_estimation_method: QValueEstimationMethod,
        dynamics_method: DynamicMethod,
        learning_rate_rd: float,
        learning_rate_cum_values: float,
        n_monte_carlo_q_evaluation: int,
        regularizer: Regularizer,
    ) -> None:
        """Initializes the Follow the Regularized Leader (FoReL) algorithm.
        This algorithm try to maximize an exploitation term that consist of a (potentially weighted) sum of the Q values and
        exploration terms that are the regularizers (e.g. the entropy)

        Args:
            q_value_estimation_method (QValueEstimationMethod): the method used to estimate the Q values (either "mc" or "model-based")
            dynamics_method (DynamicMethod): the method used to update the policy (either "softmax" or "rd" (Replicator Dynamics))
            learning_rate_rd (float): the learning rate used to update the policy (only used if dynamics_method == "rd")
            learning_rate_cum_values (float): the learning rate used to update the cumulative values (only used if dynamics_method == "softmax")
            n_monte_carlo_q_evaluation (int): the number of episodes used to estimate the Q values
            regularizer (Regularizer): the regularizer function tag (for now either "entropy" or "l2")
        """
        self.q_value_estimation_method = q_value_estimation_method
        self.dynamics_method = dynamics_method
        self.learning_rate_rd = learning_rate_rd
        self.learning_rate_cum_values = learning_rate_cum_values
        self.n_monte_carlo_q_evaluation = n_monte_carlo_q_evaluation
        self.regularizer = regularizer
        self.lyapunov = False

    # Interface methods

    def initialize_algorithm(
        self,
        game: BaseNFGGame,
        joint_policy_pi: Optional[JointPolicy] = None,
    ) -> None:
        self.game = game
        self.n_actions = game.num_distinct_actions()
        self.n_players = game.num_players()

        self.joint_policy_pi = (
            self.initialize_randomly_joint_policy(n_actions=self.n_actions)
            if joint_policy_pi is None
            else [np.array(policy) for policy in joint_policy_pi]
        )
        self.joint_cumulative_values = [
            np.zeros(n_action) for n_action in self.n_actions
        ]
        self.joint_q_values = [np.zeros(n_action) for n_action in self.n_actions]
        self.joint_count_seen_actions = [
            np.zeros(n_action) for n_action in self.n_actions
        ]

        self.timestep: int = 0
        self.monte_carlo_q_evaluation_episode_idx: int = 0

    def choose_joint_action(
        self,
    ) -> Tuple[List[int], List[float]]:
        # Choose actions for both players
        return self.sample_joint_action_probs_from_policy(
            joint_policy=self.joint_policy_pi
        )

    def monte_carlo_step(self, joint_action: List[int], rewards: List[float]) -> bool:
        """Update the Q values using Monte Carlo evaluation

        Args:
            joint_action (List[int]): the joint actions played
            rewards (List[float]): the rewards obtained by the players

        Returns:
            bool: True if the monte carlo evaluation is finished, False otherwise

        """
        for i in range(self.n_players):
            if self.joint_count_seen_actions[i][joint_action[i]] == 0:
                self.joint_q_values[i][joint_action[i]] = rewards[i]
            else:
                self.joint_q_values[i][joint_action[i]] += (
                    rewards[i] - self.joint_q_values[i][joint_action[i]]
                ) / (self.joint_count_seen_actions[i][joint_action[i]] + 1)
            self.joint_count_seen_actions[i][joint_action[i]] += 1

        # Increment monte carlo q evaluation episode index
        self.monte_carlo_q_evaluation_episode_idx += 1
        if self.monte_carlo_q_evaluation_episode_idx == self.n_monte_carlo_q_evaluation:
            self.monte_carlo_q_evaluation_episode_idx = 0
            return True

        return False

    def transform_q_value(self) -> None:
        raise ValueError("This function only exists for forel lyapunov")

    def compute_model_based_q_values(self) -> None:
        for i in range(self.n_players):
            self.joint_q_values[i] = self.game.get_model_based_q_value(
                player=i,
                joint_policy=self.joint_policy_pi,
            )
        if self.lyapunov:
            self.transform_q_value()

    def update_policy(self):
        if self.dynamics_method == DynamicMethod.SOFTMAX:
            # Method 1 : pi_i = softmax(cum_values_i)
            for i in range(self.n_players):
                self.joint_cumulative_values[i] += (
                    self.learning_rate_cum_values * self.joint_q_values[i]
                )
                self.joint_policy_pi[i] = self.optimize_regularized_objective_function(
                    cum_values=self.joint_cumulative_values[i],
                    regularizer=self.regularizer,
                )

        elif self.dynamics_method == DynamicMethod.RD:
            # Method 2 : Replicator Dynamics
            for i in range(self.n_players):

                state_value = np.sum(
                    self.joint_q_values[i] * self.joint_policy_pi[i]
                )  # V_t = sum_a Q_t(a) * pi_t(a)
                advantage_values = (
                    self.joint_q_values[i] - state_value
                )  # A_t(a) = Q_t(a) - V_t
                self.joint_policy_pi[i] += (
                    self.learning_rate_rd * advantage_values * self.joint_policy_pi[i]
                )
                # Normalize policy in case of numerical errors
                self.joint_policy_pi[i] /= np.sum(self.joint_policy_pi[i])

    def learn(
        self,
        joint_action: List[int],
        probs: List[float],
        rewards: List[float],
    ) -> Optional[Dict[str, float]]:

        # Those two booleans control which part of the algorithm is executed
        has_estimated_q_values = False

        # --- Estimate Q values ---
        if self.q_value_estimation_method == QValueEstimationMethod.MC:
            # Method 1 : MC evaluation
            has_estimated_q_values = self.monte_carlo_step(
                joint_action=joint_action, rewards=rewards
            )

        elif self.q_value_estimation_method == QValueEstimationMethod.MODEL_BASED:
            # Method 2 : Model-based exact evaluation
            self.compute_model_based_q_values()
            has_estimated_q_values = True

        else:
            raise ValueError(
                f"Unknown q_value_estimation_method : {self.q_value_estimation_method}"
            )

        # --- Update the policy ---
        if has_estimated_q_values:
            self.update_policy()

            # Increment timestep and reset the Q values and count seen actions
            self.joint_q_values = [np.zeros(n_action) for n_action in self.n_actions]
            self.joint_count_seen_actions = [
                np.zeros(n_action) for n_action in self.n_actions
            ]
            self.timestep += 1

<<<<<<< HEAD
        objects_to_log = {}
        for i in range(self.n_players):
            for a in range(self.n_actions):
                objects_to_log[f"Q_{i}/Q_{i}(a={a})"] = self.joint_q_values[i][a]
                objects_to_log[f"pi_{i}/pi_{i}(a={a})"] = self.joint_policy_pi[i][a]
                objects_to_log[f"cum_values_{i}/cum_values_{i}(a={a})"] = self.joint_cumulative_values[i][a]
                
        return objects_to_log
    
=======
        return {
            **{f"Q_{i}(a=0)": self.joint_q_values[i][0] for i in range(self.n_players)},
            **{
                f"y_0(a={a})": self.joint_cumulative_values[0][a]
                for a in range(self.n_actions[0])
            },
            **{
                f"pi_0(a={a})": self.joint_policy_pi[0][a]
                for a in range(self.n_actions[0])
            },
        }
>>>>>>> 8ce3943d

    def get_inference_policies(
        self,
    ) -> JointPolicy:
        return self.joint_policy_pi

    # Helper methods

    def optimize_regularized_objective_function(
        self,
        cum_values: List[List[float]],
        regularizer: Regularizer,
    ) -> Policy:
        """Apply dynamics

        Args:
            cum_values (List[List[float]]): the cumulative Q values of the players from the beginning of the episode
            regularizer (str): the regularizer function tag

        Returns:
            Policy: an agent-policy that is the result of the optimization step
        """
        if regularizer == Regularizer.ENTROPY:
            return self.get_softmax_policy_from_logits(logits=cum_values)
        elif regularizer == Regularizer.L2:
            raise NotImplementedError("L2 regularizer not implemented yet")
        else:
            raise NotImplementedError(f"Unknown regularizer function{regularizer}")<|MERGE_RESOLUTION|>--- conflicted
+++ resolved
@@ -184,29 +184,15 @@
             ]
             self.timestep += 1
 
-<<<<<<< HEAD
         objects_to_log = {}
         for i in range(self.n_players):
-            for a in range(self.n_actions):
+            for a in range(self.n_actions[i]):
                 objects_to_log[f"Q_{i}/Q_{i}(a={a})"] = self.joint_q_values[i][a]
                 objects_to_log[f"pi_{i}/pi_{i}(a={a})"] = self.joint_policy_pi[i][a]
                 objects_to_log[f"cum_values_{i}/cum_values_{i}(a={a})"] = self.joint_cumulative_values[i][a]
                 
         return objects_to_log
     
-=======
-        return {
-            **{f"Q_{i}(a=0)": self.joint_q_values[i][0] for i in range(self.n_players)},
-            **{
-                f"y_0(a={a})": self.joint_cumulative_values[0][a]
-                for a in range(self.n_actions[0])
-            },
-            **{
-                f"pi_0(a={a})": self.joint_policy_pi[0][a]
-                for a in range(self.n_actions[0])
-            },
-        }
->>>>>>> 8ce3943d
 
     def get_inference_policies(
         self,
