--- conflicted
+++ resolved
@@ -5,8 +5,10 @@
 from algorithms.forel import Forel
 from core.online_plotter import PointToPlot
 from core.scheduler import Scheduler
+from core.utils import to_numeric
 from games.base_nfg_game import BaseNFGGame
 from core.typing import JointPolicy
+from copy import deepcopy
 
 
 class IteratedForel(Forel):
@@ -40,16 +42,11 @@
                 - n_iterations (int): the number of iterations over which eta will decrease
         """
         super().__init__(**forel_config)
-<<<<<<< HEAD
         self.n_timesteps_per_iterations = to_numeric(n_timesteps_per_iterations)
         self.do_mu_update = do_mu_update
         self.do_linear_interpolation_mu = do_linear_interpolation_mu
         self.eta_scheduler = Scheduler(**eta_scheduler_config)
-=======
-        self.n_timesteps_per_iterations = n_timesteps_per_iterations
-        self.eta = eta
         self.lyapunov = True
->>>>>>> 8ce3943d
 
     # Interface methods
 
@@ -60,15 +57,10 @@
     ) -> None:
         super().initialize_algorithm(game=game, joint_policy_pi=joint_policy_pi)
         self.iteration: int = 0
-<<<<<<< HEAD
         self.joint_policy_mu_k_minus_1 = self.initialize_randomly_joint_policy(
-            n_players=self.n_players, n_actions=self.n_actions
-=======
-        self.joint_policy_mu = self.initialize_randomly_joint_policy(
             n_actions=self.n_actions
->>>>>>> 8ce3943d
-        )
-        self.joint_policy_mu = self.joint_policy_pi.copy()
+        )
+        self.joint_policy_mu = deepcopy(self.joint_policy_pi)
 
     def learn(
         self,
@@ -78,85 +70,72 @@
     ) -> None:
 
         # --- Modify the rewards ---
-        rewards_modified = rewards.copy()
 
         # Compute the linear interpolation rate if needed
         if self.do_mu_update and self.do_linear_interpolation_mu:
             interpolation_rate_alpha = self.get_interpolation_rate_alpha()
 
         # Add the Lyapunov reward to the rewards
-        for i in range(self.n_players):
-            lyap_reward_from_mu = self.lyapunov_reward(
-                player=i,
+        lyap_reward_from_mu = self.lyapunov_reward(
+            chosen_actions=joint_action,
+            pi=self.joint_policy_pi,
+            mu=self.joint_policy_mu,
+        )
+
+        # If we use linear interpolation, we also need to compute the Lyapunov reward from mu_{k-1}
+        if self.do_mu_update and self.do_linear_interpolation_mu:
+            lyap_reward_from_mu_k_minus_1 = self.lyapunov_reward(
                 chosen_actions=joint_action,
                 pi=self.joint_policy_pi,
-                mu=self.joint_policy_mu,
-            )
-
-            # If we use linear interpolation, we also need to compute the Lyapunov reward from mu_{k-1}
-            if self.do_mu_update and self.do_linear_interpolation_mu:
-                lyap_reward_from_mu_k_minus_1 = self.lyapunov_reward(
-                    player=i,
-                    chosen_actions=joint_action,
-                    pi=self.joint_policy_pi,
-                    mu=self.joint_policy_mu_k_minus_1,
-                )
-                lyap_reward_from_mu = (
-                    (1 - interpolation_rate_alpha) * lyap_reward_from_mu_k_minus_1
-                    + interpolation_rate_alpha * lyap_reward_from_mu
-                )
-
-            # Add the Lyapunov reward to the rewards
-            rewards_modified[i] += lyap_reward_from_mu
+                mu=self.joint_policy_mu_k_minus_1,
+            )
+            lyap_reward_from_mu = (
+                (1 - interpolation_rate_alpha) * lyap_reward_from_mu_k_minus_1
+                + interpolation_rate_alpha * lyap_reward_from_mu
+            )
+
+        # Add the Lyapunov reward to the rewards
+        rewards += lyap_reward_from_mu
 
         # --- Do one learning step of FoReL ---
-        metrics = super().learn(
-            joint_action=joint_action, probs=probs, rewards=rewards_modified
-        )
+        metrics = super().learn(joint_action=joint_action, probs=probs, rewards=rewards)
 
         # --- At the end of the iteration, update mu and restart the FoReL algo (but keep the pi policy) ---
         if self.timestep == self.n_timesteps_per_iterations:
             if self.do_mu_update:
-                self.joint_policy_mu_k_minus_1 = self.joint_policy_mu.copy()
-                self.joint_policy_mu = self.joint_policy_pi.copy()
+                self.joint_policy_mu_k_minus_1 = deepcopy(self.joint_policy_mu)
+                self.joint_policy_mu = deepcopy(self.joint_policy_pi)
             self.iteration += 1
             super().initialize_algorithm(
                 game=self.game,
                 joint_policy_pi=self.joint_policy_pi,
             )
 
-<<<<<<< HEAD
         # Add the metrics and points to plot
         metrics["iteration"] = self.iteration
         metrics["timestep"] = self.timestep
         metrics["eta"] = self.get_eta()
 
         for i in range(self.n_players):
-            metrics[f"reward_modif/reward_modif_{i}"] = rewards_modified[i]
-            for a in range(self.n_actions):
+            metrics[f"reward_modif/reward_modif_{i}"] = rewards[i]
+            for a in range(self.n_actions[i]):
                 metrics[f"mu_{i}/mu_{i}_{a}"] = self.joint_policy_mu[i][a]
+        probs_first_actions_mu = np.array(
+            [self.joint_policy_mu[i][0] for i in range(self.n_players)]
+        )
         metrics["mu"] = PointToPlot(
             name="μ",
-            coords=self.joint_policy_mu[:, 0],
-=======
-        # Add the mu probs to the metrics as well as the current point
-        metrics.update(
-            {
-                f"mu_0(a={a})": self.joint_policy_mu[0][a]
-                for a in range(self.n_actions[0])
-            }
-        )
-        metrics["mu_point"] = PointToPlot(
-            name="mu",
-            coords=[mu_i[0] for mu_i in self.joint_policy_mu],
->>>>>>> 8ce3943d
+            coords=probs_first_actions_mu,
             color="g",
             marker="o",
             is_unique=True,
         )
+        probs_first_actions_mu_k_minus_1 = np.array(
+            [self.joint_policy_mu_k_minus_1[i][0] for i in range(self.n_players)]
+        )
         metrics["mu_k"] = PointToPlot(
             name="μ_k",
-            coords=self.joint_policy_mu[:, 0],
+            coords=probs_first_actions_mu_k_minus_1,
             color="g",
             marker="x",
         )
@@ -164,8 +143,8 @@
             metrics["interpolation_rate_alpha"] = interpolation_rate_alpha
             metrics["mu_interp"] = PointToPlot(
                 name="mu_interp",
-                coords=interpolation_rate_alpha * self.joint_policy_mu[:, 0]
-                + (1 - interpolation_rate_alpha) * self.joint_policy_mu_k_minus_1[:, 0],
+                coords=interpolation_rate_alpha * probs_first_actions_mu
+                + (1 - interpolation_rate_alpha) * probs_first_actions_mu_k_minus_1,
                 color="c",
                 marker="o",
                 is_unique=True,
@@ -173,89 +152,8 @@
         return metrics
 
     # Helper methods
-
-    def lyapunov_reward(
-        self,
-<<<<<<< HEAD
-        player: int,
-=======
-        returns: np.ndarray,
->>>>>>> 8ce3943d
-        chosen_actions: List[int],
-        pi: JointPolicy,
-        mu: JointPolicy,
-    ) -> List[float]:
-        """Implements the part of the Lyapunov reward modification that depends on the chosen actions.
-
-        Args:
-<<<<<<< HEAD
-            player (int): the player who chose the action
-            chosen_actions (List[int]): the chosen actions of the players
-=======
-            returns (np.ndarray): the rewards obtained by the players
-            chosen_actions (List[int]): the actions chosen by the players
->>>>>>> 8ce3943d
-            pi (JointPolicy): the joint policy used to choose the actions
-            mu (JointPolicy): the regularization joint policy
-            eta (float): a parameter of the algorithm
-
-        Returns:
-            List[float]: the modified rewards
-        """
-        eta = self.get_eta()
-        if eta == 0:
-            return 0
-        n_players = len(pi)
-        eps = sys.float_info.epsilon
-<<<<<<< HEAD
-        # Compute the probs for the player and the others, for pi and mu
-        pi_i_a = pi[player][chosen_actions[player]]
-        pi_minus_i_a = np.prod(
-            [pi[j][chosen_actions[j]] for j in range(n_players) if j != player]
-        )
-        mu_i_a = mu[player][chosen_actions[player]]
-        mu_minus_i_a = np.prod(
-            [mu[j][chosen_actions[j]] for j in range(n_players) if j != player]
-        )
-        # Compute the Lyapunov reward modification
-        return -eta * np.log(pi_i_a / mu_i_a + eps) + eta * np.log(
-            pi_minus_i_a / mu_minus_i_a + eps
-        )
-
-    def get_model_based_q_value(
-        self, game: BaseNFGGame, player: int, action: int, joint_policy: JointPolicy
-    ) -> float:
-        assert self.n_players == 2, "This algorithm only works for 2-player games"
-        # Compute the Q value using the model-based method
-        q_value = super().get_model_based_q_value(game, player, action, joint_policy)
-        # Add the expected Lyapunov reward
-        for b in range(game.num_distinct_actions()):
-            chosen_actions = [action, b] if player == 0 else [b, action]
-            lyap_reward_from_mu = self.lyapunov_reward(
-                player=player,
-                chosen_actions=chosen_actions,
-                pi=joint_policy,
-                mu=self.joint_policy_mu,
-            )
-            if self.do_mu_update and self.do_linear_interpolation_mu:
-                lyap_reward_from_mu_k_minus_1 = self.lyapunov_reward(
-                    player=player,
-                    chosen_actions=chosen_actions,
-                    pi=joint_policy,
-                    mu=self.joint_policy_mu_k_minus_1,
-                )
-                interpolation_rate_alpha = self.get_interpolation_rate_alpha()
-                lyap_reward_from_mu = (
-                    (1 - interpolation_rate_alpha) * lyap_reward_from_mu_k_minus_1
-                    + interpolation_rate_alpha * lyap_reward_from_mu
-                )
-            q_value += joint_policy[1 - player][b] * lyap_reward_from_mu
-        return q_value
-
     def get_eta(self) -> float:
-        return self.eta_scheduler.get_value(
-            self.iteration * self.n_timesteps_per_iterations + self.timestep
-        )
+        return self.eta_scheduler.get_value(self.iteration * self.n_timesteps_per_iterations + self.timestep)
 
     def get_interpolation_rate_alpha(self) -> float:
         return Scheduler(
@@ -266,20 +164,45 @@
             upper_bound=1,
             lower_bound=0,
         ).get_value(self.timestep)
-=======
+        
+    def lyapunov_reward(
+        self,
+        chosen_actions: List[int],
+        pi: JointPolicy,
+        mu: JointPolicy,
+    ) -> List[float]:
+        """Implements the part of the Lyapunov reward modification that depends on the chosen actions.
+
+        Args:
+            player (int): the player who chose the action
+            chosen_actions (List[int]): the chosen actions of the players
+            pi (JointPolicy): the joint policy used to choose the actions
+            mu (JointPolicy): the regularization joint policy
+            eta (float): a parameter of the algorithm
+
+        Returns:
+            List[float]: the modified rewards
+        """
+        lyap_reward = np.zeros(self.n_players)
+        eta = self.get_eta()
+        if eta == 0:
+            return 0
+        n_players = len(pi)
+        eps = sys.float_info.epsilon
         for i in range(n_players):
             j = 1 - i
             act_i = chosen_actions[i]
             act_j = chosen_actions[j]
-            returns_modified[i] = (
-                returns_modified[i]
+            lyap_reward[i] = (
+                lyap_reward[i]
                 - eta * np.log(pi[i][act_i] / mu[i][act_i] + eps)
                 + eta * np.log(pi[j][act_j] / mu[j][act_j] + eps)
             )
 
-        return returns_modified
+        return lyap_reward
 
     def transform_q_value(self) -> None:
+        eta = self.get_eta()
         for player in range(len(self.joint_q_values)):
             opponent_policy = self.joint_policy_pi[1 - player]
             oppenent_term = (
@@ -290,7 +213,6 @@
                 self.joint_policy_pi[player] / self.joint_policy_mu[player]
             )
 
-            self.joint_q_values[player] = self.joint_q_values[player] + self.eta * (
+            self.joint_q_values[player] = self.joint_q_values[player] + eta * (
                 -player_term + oppenent_term
-            )
->>>>>>> 8ce3943d
+            )