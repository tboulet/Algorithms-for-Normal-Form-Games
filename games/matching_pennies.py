from typing import List

import numpy as np
from games.base_nfg_game import BaseNFGGame


class MatchingPennies(BaseNFGGame):

    def __init__(self, payoff_matrix: List[List[float]]) -> None:
        self.payoff_matrix = np.array(payoff_matrix)
        super().__init__()

    def get_rewards(self, joint_action: List[int]) -> np.ndarray:
        return self.payoff_matrix[joint_action]

    def num_distinct_actions(self) -> List[int]:
        return [2, 2]

    def num_players(self) -> int:
        return 2

    def get_utility_matrix(self) -> np.ndarray:
<<<<<<< HEAD
        return np.array(self.payoff_matrix, dtype=float)
=======
        return self.payoff_matrix
>>>>>>> 8ce3943d
<|MERGE_RESOLUTION|>--- conflicted
+++ resolved
@@ -7,11 +7,11 @@
 class MatchingPennies(BaseNFGGame):
 
     def __init__(self, payoff_matrix: List[List[float]]) -> None:
-        self.payoff_matrix = np.array(payoff_matrix)
+        self.payoff_matrix = np.array(payoff_matrix, dtype=np.float64)
         super().__init__()
 
     def get_rewards(self, joint_action: List[int]) -> np.ndarray:
-        return self.payoff_matrix[joint_action]
+        return self.payoff_matrix[tuple(joint_action)].copy()
 
     def num_distinct_actions(self) -> List[int]:
         return [2, 2]
@@ -20,8 +20,4 @@
         return 2
 
     def get_utility_matrix(self) -> np.ndarray:
-<<<<<<< HEAD
-        return np.array(self.payoff_matrix, dtype=float)
-=======
-        return self.payoff_matrix
->>>>>>> 8ce3943d
+        return self.payoff_matrix.copy()